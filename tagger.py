--- conflicted
+++ resolved
@@ -662,12 +662,8 @@
 def print_dry_run(orig_trans_to_tagged):
     logger.info('Dry run. Following are proposed changes:')
 
-<<<<<<< HEAD
     num_requests = 0
     for orig_trans, new_trans in orig_trans_to_tagged:
-=======
-    for (orig_trans, new_trans) in orig_trans_to_tagged:
->>>>>>> 20168283
         logger.info('Current:  {} \t {} \t {} \t {}'.format(
             orig_trans['date'].strftime('%m/%d/%y'),
             orig_trans['merchant'],
@@ -816,57 +812,6 @@
     amazon_items = sorted(amazon_items, key=lambda item: item['Order Date'])
     amazon_orders = sorted(amazon_orders, key=lambda order: order['Order Date'])
 
-<<<<<<< HEAD
-    # last_pickled_session_cookies = keyring.get_password(
-    #     KEYRING_SERVICE_NAME, '{}_session_cookies'.format(email))
-    # last_login_time = keyring.get_password(
-    #     KEYRING_SERVICE_NAME, '{}_last_login'.format(email))
-
-    # session_cookies = None
-
-    # # Reuse the stored session_cookies if this script has run in the last 15
-    # # minutes.
-    # if (last_pickled_session_cookies and last_login_time and
-    #         int(time.time()) - int(last_login_time) < 15 * 60):
-    #     session_cookies = pickle.loads(last_pickled_session_cookies)
-
-    # logger.info('Using previous session tokens.'
-    #             if session_cookies
-    #             else 'Logging in via chromedriver')
-    # mint_client = mintapi.Mint.create(email, password)  # , session_cookies)
-
-    # logger.info('Login successful!')
-    # # On success, save off password, session tokens, and login time to keyring.
-    # keyring.set_password(KEYRING_SERVICE_NAME, email, password)
-    # keyring.set_password(
-    #     KEYRING_SERVICE_NAME, '{}_session_cookies'.format(email),
-    #     pickle.dumps(mint_client.cookies))
-    # keyring.set_password(
-    #     KEYRING_SERVICE_NAME, '{}_last_login'.format(email),
-    #     str(int(time.time())))
-
-    # # Create a map of Mint category name to category id.
-    # logger.info('Creating Mint Category Map.')
-    # mint_category_name_to_id = dict([
-    #     (cat_dict['name'], cat_id)
-    #     for (cat_id, cat_dict) in mint_client.get_categories().items()])
-
-    # # Only get transactions as new as the oldest Amazon order.
-    # oldest_order_date = min([o['Order Date'] for o in amazon_orders])
-    # start_date_str = oldest_order_date.strftime('%m/%d/%y')
-    # logger.info('Fetching all Mint transactions since {}.'.format(start_date_str))
-    # mint_transactions = pythonify_mint_dict(mint_client.get_transactions_json(
-    #     start_date=start_date_str,
-    #     include_investment=False,
-    #     skip_duplicates=True))
-
-    # mint_backup_filename = 'Mint Transactions Backup {}.pickle'.format(
-    #     int(time.time()))
-    # logger.info('Prior to modifying Mint Transactions, they have been backed '
-    #             'up (picked) to: {}'.format(mint_backup_filename))
-    # with open(mint_backup_filename, 'w') as f:
-    #     pickle.dump(mint_transactions, f)
-=======
     last_pickled_session_cookies = keyring.get_password(
         KEYRING_SERVICE_NAME, '{}_session_cookies'.format(email))
     last_login_time = keyring.get_password(
@@ -918,7 +863,6 @@
                 'up (picked) to: {}'.format(mint_backup_filename))
     with open(mint_backup_filename, 'wb') as f:
         pickle.dump(mint_transactions, f)
->>>>>>> 20168283
 
     # Comment above and use the following when debugging tag_transactions:
     mint_transactions = []
