import getpass
import logging
import os
from selenium.common.exceptions import NoSuchElementException, TimeoutException
from selenium.webdriver.common.by import By
from selenium.webdriver.support import expected_conditions as EC
from selenium.webdriver.support.ui import Select
from selenium.webdriver.support.ui import WebDriverWait

from mintamazontagger.my_progress import no_progress_factory
from mintamazontagger.webdriver import get_element_by_id, get_element_by_xpath

logger = logging.getLogger(__name__)
logger.setLevel(logging.INFO)

ORDER_HISTORY_URL_VIA_SWITCH_ACCOUNT_LOGIN = (
    'https://www.amazon.com/gp/navigation/redirector.html/ref=sign-in-redirect'
    '?ie=UTF8&associationHandle=usflex&currentPageURL='
    'https%3A%2F%2Fwww.amazon.com%2Fgp%2Fyourstore%2Fhome%3Fie%3DUTF8%26'
    'ref_%3Dnav_youraccount_switchacct&pageType=&switchAccount=picker&'
    'yshURL=https%3A%2F%2Fwww.amazon.com%2Fgp%2Fb2b%2Freports')
ORDER_HISTORY_REPORT_URL = 'https://www.amazon.com/gp/b2b/reports'


<<<<<<< HEAD
def fetch_order_history(args, webdriver_factory,
                        progress_factory=no_progress_factory):
    email = get_email(args.amazon_email)
=======
def fetch_order_history(report_download_path, start_date, end_date,
                        email=None, password=None,
                        session_path=None, headless=False,
                        progress_factory=no_progress_factory,
                        timeout=60):
    email = get_email(email)
>>>>>>> 4be725c0
    name = email.split('@')[0]

    if args.items_csv and args.orders_csv:
        return True

    start_date = args.order_history_start_date
    end_date = args.order_history_end_date
    report_shortnames = ['Items', 'Orders', 'Refunds']
    report_names = ['{} {} from {:%d %b %Y} to {:%d %b %Y}'.format(
                    name, t, start_date, end_date)
                    for t in report_shortnames]
    report_types = ['ITEMS', 'SHIPMENTS', 'REFUNDS']
    report_paths = [os.path.join(args.report_download_location, name + '.csv')
                    for name in report_names]

    os.makedirs(args.report_download_location, exist_ok=True)

    # Be lazy with getting the driver, as if no fetching is needed, then it's
    # all good.
    webdriver = None
    for report_shortname, report_type, report_name, report_path in zip(
            report_shortnames, report_types, report_names, report_paths):
        if os.path.exists(report_path):
            # Report has already been fetched! Woot
            continue

        # Report is not here. Go get it.
        if not webdriver:
            login_progress = progress_factory(
                'Signing into Amazon.com to request order reports.', 0)
            webdriver = webdriver_factory()
            nav_to_amazon_and_login(webdriver, email, args.amazon_password)
            login_progress.finish()

        request_progress = progress_factory(
            'Requesting {} report '.format(report_shortname), 0)
        request_report(webdriver, report_name, report_type,
                       start_date, end_date)
        request_progress.finish()

        processing_progress = progress_factory(
            'Waiting for {} report to be ready '.format(report_shortname), 0)
        try:
            wait_cond = EC.presence_of_element_located(
                (By.XPATH, get_report_download_link_xpath(report_name)))
            WebDriverWait(
<<<<<<< HEAD
                webdriver, ORDER_HISTORY_PROCESS_TIMEOUT_S).until(wait_cond)
=======
                driver, timeout).until(wait_cond)
>>>>>>> 4be725c0
            processing_progress.finish()
        except TimeoutException:
            processing_progress.finish()
            logger.critical("Cannot find download link after a minute!")
            return False

        download_progress = progress_factory(
            'Downloading {} report '.format(report_shortname), 0)
        download_report(webdriver, report_name, report_path)
        download_progress.finish()

    args.items_csv = open(report_paths[0], 'r', encoding='utf-8')
    args.orders_csv = open(report_paths[1], 'r', encoding='utf-8')
    args.refunds_csv = open(report_paths[2], 'r', encoding='utf-8')
    return True


def get_email(email):
    if not email:
        email = input('Amazon email: ')

    if not email:
        logger.error('Empty Amazon email.')
        exit(1)

    return email


def get_password(password):
    if not password:
        password = getpass.getpass('Amazon password: ')

    if not password:
        logger.error('Empty Amazon password.')
        exit(1)

    return password


def nav_to_amazon_and_login(webdriver, email, password):
    logger.info('Starting login flow for Amazon.com')

    webdriver.get(ORDER_HISTORY_URL_VIA_SWITCH_ACCOUNT_LOGIN)
    webdriver.implicitly_wait(2)

    # Go straight to the account switcher, and look for the given email.
    # If present, click on it! Otherwise, click on "Add account".
    desired_account_element = get_element_by_xpath(
        webdriver,
        "//div[contains(text(), '{}')]".format(email))
    if desired_account_element:
        desired_account_element.click()
        webdriver.implicitly_wait(2)

        # It's possible this account has already authed recently. If so, the
        # next block will be skipped and the login is complete!
        if not get_element_by_id(webdriver, 'report-confirm'):
            webdriver.find_element_by_id('ap_password').send_keys(
                get_password(password))
            webdriver.find_element_by_name('rememberMe').click()
            webdriver.find_element_by_id('signInSubmit').submit()
    else:
        # Cannot find the desired account in the switch. Log in via Add Account
        webdriver.find_element_by_xpath(
            '//div[text()="Add account"]').click()
        webdriver.implicitly_wait(2)

        webdriver.find_element_by_id('ap_email').send_keys(email)

        # Login flow sometimes asks just for the email, then a
        # continue button, then password.
        if get_element_by_id(webdriver, 'continue'):
            webdriver.find_element_by_id('continue').click()
            webdriver.implicitly_wait(2)

        webdriver.find_element_by_id('ap_password').send_keys(
            get_password(password))
        webdriver.find_element_by_name('rememberMe').click()
        webdriver.find_element_by_id('signInSubmit').submit()

    webdriver.implicitly_wait(2)

    if not get_element_by_id(webdriver, 'report-confirm'):
        logger.warning('Having trouble logging into Amazon. Please see the '
                       'browser and complete login within the next 5 minutes. '
                       'This script will continue automatically on success. '
                       'You may need to manually navigate to: {}'.format(
                           ORDER_HISTORY_REPORT_URL))
        if get_element_by_id(webdriver, 'auth-mfa-otpcode'):
            logger.warning('Hint: Looks like an auth challenge! Maybe check '
                           'your email')
    try:
        wait_cond = EC.presence_of_element_located((By.ID, 'report-confirm'))
        WebDriverWait(webdriver, 60 * 5).until(wait_cond)
    except TimeoutException:
        logger.critical('Cannot complete Amazon login!')
        return False
    return True


def request_report(webdriver, report_name, report_type, start_date, end_date):
    try:
        # Do not request the report again if it's already available for
        # download.
        webdriver.find_element_by_xpath(
            get_report_download_link_xpath(report_name))
        return
    except NoSuchElementException:
        pass

    Select(webdriver.find_element_by_id(
        'report-type')).select_by_value(report_type)

    Select(webdriver.find_element_by_id(
        'report-month-start')).select_by_value(str(start_date.month))
    Select(webdriver.find_element_by_id(
        'report-day-start')).select_by_value(str(start_date.day))
    Select(webdriver.find_element_by_id(
        'report-year-start')).select_by_value(str(start_date.year))

    Select(webdriver.find_element_by_id(
        'report-month-end')).select_by_value(str(end_date.month))
    Select(webdriver.find_element_by_id(
        'report-day-end')).select_by_value(str(end_date.day))
    Select(webdriver.find_element_by_id(
        'report-year-end')).select_by_value(str(end_date.year))

    webdriver.find_element_by_id('report-name').send_keys(report_name)

    # Submit will not work as the input type is an image (nice Amazon)
    webdriver.find_element_by_id('report-confirm').click()


def get_report_download_link_xpath(report_name):
    return "//td[contains(text(), '{}')]/..//td/a[text()='Download']".format(
        report_name)


def download_report(webdriver, report_name, report_path):
    # 1. Find the report download link
    report_url = None
    try:
        download_link = webdriver.find_element_by_xpath(
            get_report_download_link_xpath(report_name))
        report_url = download_link.get_attribute('href')
    except NoSuchElementException:
        logger.critical('Could not find the download link!')
        exit(1)

    # 2. Download the report to the AMZN Reports directory
    response = webdriver.request('GET', report_url, allow_redirects=True)
    response.raise_for_status()
    with open(report_path, 'w', encoding='utf-8') as fh:
        fh.write(response.text)<|MERGE_RESOLUTION|>--- conflicted
+++ resolved
@@ -22,18 +22,9 @@
 ORDER_HISTORY_REPORT_URL = 'https://www.amazon.com/gp/b2b/reports'
 
 
-<<<<<<< HEAD
 def fetch_order_history(args, webdriver_factory,
                         progress_factory=no_progress_factory):
     email = get_email(args.amazon_email)
-=======
-def fetch_order_history(report_download_path, start_date, end_date,
-                        email=None, password=None,
-                        session_path=None, headless=False,
-                        progress_factory=no_progress_factory,
-                        timeout=60):
-    email = get_email(email)
->>>>>>> 4be725c0
     name = email.split('@')[0]
 
     if args.items_csv and args.orders_csv:
@@ -79,12 +70,8 @@
         try:
             wait_cond = EC.presence_of_element_located(
                 (By.XPATH, get_report_download_link_xpath(report_name)))
-            WebDriverWait(
-<<<<<<< HEAD
-                webdriver, ORDER_HISTORY_PROCESS_TIMEOUT_S).until(wait_cond)
-=======
-                driver, timeout).until(wait_cond)
->>>>>>> 4be725c0
+            WebDriverWait(webdriver, args.order_history_timeout).until(
+                wait_cond)
             processing_progress.finish()
         except TimeoutException:
             processing_progress.finish()
